import glob
import os
import numpy as np
from models.document import Document
from collections import defaultdict


class DocumentsFolder:

    def __init__(self, folder_location: str, folder_name: str,
                 queries_dictionary: dict,
                 relevance_dictionary: dict):

        self.folder_location = folder_location

        self.folder_number = int(folder_name.replace('Data_C', ''))

        self.documents = self.load_documents_in_location()

        self.relevance_for_folder = relevance_dictionary[self.folder_number]

        self.avg_document_length = self.calculate_average_length()

        self.document_frequencies, self.relevant_document_frequencies = self.calculate_document_frequencies()

        self.corresponding_query = queries_dictionary[self.folder_number]

        # ranking results
        self.bm25_ranking_result = {}

        self.jm_ranking_result = {}

        self.prm_ranking_result = {}

    def load_documents_in_location(self):
        documents_dictionary = {}

        for file_loc in glob.glob(os.path.join(self.folder_location, "*.xml")):
            document = Document(file_loc)

            documents_dictionary[int(document.get_document_id())] = document

        return documents_dictionary

    def get_folder_number(self):
        return self.folder_number

    def calculate_average_length(self):

        # get the length of all documents
        sum_document_lengths = sum(doc.get_document_length()
                                   for doc in self.documents.values())

        # calculate the average
        avg_doc_len = sum_document_lengths / len(self.documents)

        return avg_doc_len

    def calculate_document_frequencies(self):

        document_frequencies = {}
        relevant_document_frequencies = {}

        for document_id, doc in self.documents.items():
            for term in doc.terms.keys():

                if term in document_frequencies:
                    document_frequencies[term] += 1
                    relevant_document_frequencies[term] += 1 * self.relevance_for_folder[document_id]
                else:
                    document_frequencies[term] = 1
                    relevant_document_frequencies[term] = 1 * self.relevance_for_folder[document_id]

        return document_frequencies, relevant_document_frequencies

    def bm25_ranking(self, using_relevance: bool = True,
                     K1: float = 1.2, K2: float = 500.0,
                     B: float = 0.75):

        # initialise the dictionary
        document_weighting = {}

        for document_id, document in self.documents.items():

            # initialise the weighting and the value of K
            weighting = 0
            K = K1 * ((1 - B) + B * document.get_document_length() / self.avg_document_length)
            # R is the number of relevant documents
            R = sum(self.relevance_for_folder.values())
            # N is the number of documents in the folder
            N = len(self.documents)

            """
            The BM25 function is comprised of several key components.
            
            The first (inverse document frequency) comprises term 1.  It is designed to measure the amount
            of useful information that each term provides.
            
            There is also term frequency components measuring the frequency of terms in both the query &
            document.  The document frequency has length normalisation K that ensures longer documents do not
            benefit from a larger score due to having more words.
            """

            # for query_term, query_frequency in self.corresponding_query.parsed_query_text.items():
            for query_term, query_frequency in self.corresponding_query.parsed_long_query.items():
                if query_term in document.terms:
                    fi = document.terms[query_term]
                else:
                    fi = 0

                # ri is the appearance of the term in relevant documents
                if query_term in self.relevant_document_frequencies:
                    ri = self.relevant_document_frequencies[query_term]
                else:
                    ri = 0

                # ni is document frequency of the term
                if query_term in self.document_frequencies:
                    ni = self.document_frequencies[query_term]
                else:
                    ni = 0

                if using_relevance:
                    term_1_numerator = (ri + 0.5) / (R - ri + 0.5)
                    term_1_denominator = (ni - ri + 0.5) / (N - ni - R + ri + 0.5)
                else:
                    term_1_numerator = 1
                    term_1_denominator = (ni - 0 + 0.5) / (N - ni - 0 + 0.5)

                '''
                We are seeking to make sure the fraction is greater than 1 in order to guarantee
                a positive value after taking the log.
                
                We can do this by considering the smallest possible value the fraction can take
                and then multiplying by a constant to ensure it is greater than 1.
                
                This is simply the lower bound of the numerator and upper bound of the denominator.
                
                The numerator lower bound is found when r_i is minimized (r_i=0). Therefore the
                lower bound is 0.5/(R+0.5)
                
                The denominator upper bound is found when n_i is maximized but r_i is minimized.
                Intuitively this is n_i = N and r_i = 0.  But n_i could not equal N when r_i is 0
                as this would be contradictory as some relevant documents must have i appear.
                Therefore n_i = N-R.  The upper bound is then (N-R+0.5)/0.5 = 2(N-R)+1.
                
                With these bounds we can guarantee a minimum value for term 1 of 1 by multiply by a constant
                that is the inversion of these 2.
                
                Therefore the constant guaranteeing positivity is:
                
                2*(N-R+1)/(0.5/(R+0.5))
                
                Alternatively if no relevance is used then we simply need to ensure the denominator is less
                than 1 or that the numerator (1) is multiplied by a constant larger than the max value the
                denominator can take.  The greatest value is when ni = N, therefore the upper bound is:
                2N+1.  Therefore if we multiply the numerator by a constant 2N+1, the smallest value that 
                term 1 can take is 1.
                '''

                if using_relevance:
                    term_1 = term_1_numerator / term_1_denominator * 2 * (N - R + 1) / (0.5 / (R + 0.5))
                else:
                    term_1 = term_1_numerator / term_1_denominator * 2 * (N + 1)

                term_2 = (K1 + 1) * fi / (K + fi)

                term_3 = (K2 + 1) * query_frequency / (K2 + query_frequency)

                # put it all together and add to the current weighting
                weighting += np.log10(term_1) * term_2 * term_3

            document_weighting[document_id] = weighting

        ranked_results = {k: v for k, v in sorted(document_weighting.items(),
                                                  key=lambda item: item[1],
                                                  reverse=True)}

        return ranked_results

    def jm_lm_ranking(self):
        alpha = 0.4  # Lambda

        # Initialize dictionaries to store total terms and Cqi per collection
        total_terms_per_collection = {}
        Cqi_per_collection = {}

        # Calculate C
        for document in self.documents.values():
            collection_id = os.path.basename(os.path.dirname(document.document_location))
            if collection_id not in total_terms_per_collection:
                total_terms_per_collection[collection_id] = 0
                Cqi_per_collection[collection_id] = {query_term: 0 for query_term in
                                                     self.corresponding_query.parsed_long_query}
            total_terms_per_collection[collection_id] += document.get_document_length()

            for term, freq in document.terms.items():
                if term in Cqi_per_collection[collection_id]:
                    Cqi_per_collection[collection_id][term] += freq

        # Initialize dictionary to store the scores
        document_weighting = {}

        # Ranking calculation for each document
        for document_id, document in self.documents.items():
            document_score = 0
            collection_id = os.path.basename(os.path.dirname(document.document_location))

            # C and cqi
            total_terms_in_collection = total_terms_per_collection[collection_id]
            Cqi = Cqi_per_collection[collection_id]

            for query_term in self.corresponding_query.parsed_long_query:
                fqi = document.terms.get(query_term, 0)
                term_frequency_in_collection = Cqi.get(query_term, 0)

                # combining two parts
                first_part = (1 - alpha) * (fqi / document.get_document_length())
                second_part = alpha * (term_frequency_in_collection / total_terms_in_collection)
                document_score += np.log10(first_part + second_part + 1)

            document_weighting[document_id] = document_score

        self.jm_ranking_result = {k: v for k, v in
                                  sorted(document_weighting.items(), key=lambda item: item[1], reverse=True)}

    def prm_ranking(self, K1: float = 1.2, K2: float = 500, B: float = 0.75, n_top_docs: int = 3):

        # Pseudo-Feedback Algorithm

        # should this be used or should the long query be used??????
        # original_query = self.corresponding_query.parsed_query_text

        # Initialize the dictionary for document weights
        document_weighting = self.bm25_ranking(using_relevance=False, K1=K1,
                                               K2=K2, B=B)

        # 2. Select some number of the top-ranked documents to be the set C (top 3 documents)

        sorted_document_weighting = sorted(document_weighting.items(), key=lambda x: x[1], reverse=True)
        top_k_documents = [doc_id for doc_id, _ in sorted_document_weighting[:n_top_docs]]

        # 3. Calculate the relevance model probabilities P(w|R) using the estimate for P(w,q1...qn)
        term_relevance_probability = defaultdict(float)
        total_terms_in_C = 0

        for document_id in top_k_documents:
            document = self.documents[document_id]
            total_terms_in_C += sum(document.terms.values())
            for term, freq in document.terms.items():
                term_relevance_probability[term] += freq

        for term in term_relevance_probability:
            term_relevance_probability[term] /= total_terms_in_C

        # 4. Rank documents again using the KL-divergence score: sum( P(w|R) log P(w|D) )
        for document_id, document in self.documents.items():
            kl_divergence = 0
            for term, p_w_R in term_relevance_probability.items():
                p_w_D = document.terms.get(term, 0) / document.get_document_length()
                if p_w_D > 0:
                    kl_divergence += p_w_R * np.log(p_w_R / p_w_D)
                else:
                    # divide by 0.01 to avoid case of divide by 0 or less
                    kl_divergence += p_w_R * np.log(p_w_R / 0.0001)

            document_weighting[document_id] = 0 - kl_divergence

        self.prm_ranking_result = {k: v for k, v
                                   in sorted(document_weighting.items(),
                                             key=lambda item: item[1], reverse=True)}

    def calculate_average_precision(self):

<<<<<<< HEAD
=======
        # Total number of relevant documents in the folder
>>>>>>> a0b8d69d
        num_relevant_documents = sum(self.relevance_for_folder.values())

        # Calculate BM25 average precision
        bm25_running_relevant_docs = 0
        current_iteration = 1
        bm25_rolling_average_precision = 0
        for document_id in self.bm25_ranking_result.keys():
            if self.relevance_for_folder[document_id]:  # Check if the document is relevant
                bm25_running_relevant_docs += 1
                bm25_current_precision = bm25_running_relevant_docs / current_iteration
                bm25_rolling_average_precision += bm25_current_precision
            current_iteration += 1

        bm25_average_precision = bm25_rolling_average_precision / num_relevant_documents

        # Calculate JM average precision
        jm_running_relevant_docs = 0
        current_iteration = 1
        jm_rolling_average_precision = 0
        for document_id in self.jm_ranking_result.keys():
            if self.relevance_for_folder[document_id]:  # Check if the document is relevant
                jm_running_relevant_docs += 1
                jm_current_precision = jm_running_relevant_docs / current_iteration
<<<<<<< HEAD
                jm_rolling_average_precision += jm_current_precision

=======
                jm_rolling_average_precision += jm_current_precision  # Accumulate the precision
>>>>>>> a0b8d69d
            current_iteration += 1

        jm_average_precision = jm_rolling_average_precision / num_relevant_documents

        # Calculate PRM average precision (note: this loop was using jm_ranking_result, which may be incorrect)
        prm_running_relevant_docs = 0
        current_iteration = 1
        prm_rolling_average_precision = 0
        for document_id in self.prm_ranking_result.keys():  # Assuming it should be prm_ranking_result
            if self.relevance_for_folder[document_id]:  # Check if the document is relevant
                prm_running_relevant_docs += 1
                prm_current_precision = prm_running_relevant_docs / current_iteration
<<<<<<< HEAD
                prm_rolling_average_precision += prm_current_precision

=======
                prm_rolling_average_precision += prm_current_precision  # Accumulate the precision
>>>>>>> a0b8d69d
            current_iteration += 1

        prm_average_precision = prm_rolling_average_precision / num_relevant_documents

        # Create a tuple
        self.folder_average_precision = (self.folder_number,
                                         bm25_average_precision,
                                         jm_average_precision,
                                         prm_average_precision)

    def calculate_precision_at_k(self, k=10):

        bm25_predicted_relevance = 0
        jm_predicted_relevance = 0
        prm_predicted_relevance = 0

        for document_id in list(self.bm25_ranking_result.keys())[:k]:

            # check if above threshold for bm25
            if self.relevance_for_folder[document_id]:
                bm25_predicted_relevance += 1

        for document_id in list(self.jm_ranking_result.keys())[:k]:

            # check if above threshold for bm25
            if self.relevance_for_folder[document_id]:
                jm_predicted_relevance += 1

        for document_id in list(self.prm_ranking_result.keys())[:k]:

            # check if above threshold for bm25
            if self.relevance_for_folder[document_id]:
                prm_predicted_relevance += 1

        bm25_precision_at_k = bm25_predicted_relevance / k
        jlm_precision_at_k = jm_predicted_relevance / k
        prm_precision_at_k = prm_predicted_relevance / k

        self.folder_precision_at_k = (self.folder_number,
                                      bm25_precision_at_k,
                                      jlm_precision_at_k,
                                      prm_precision_at_k)

    def calculate_discounted_cumulative_gain(self):
        bm25_discounted_cumulative_gain = 0
        jm_discounted_cumulative_gain = 0
        prm_discounted_cumulative_gain = 0

        i = 1
        for document_id in list(self.bm25_ranking_result.keys())[:10]:
            if self.relevance_for_folder[document_id]:
                if i == 1:
                    bm25_discounted_cumulative_gain += 1
                else:
                    bm25_discounted_cumulative_gain += 1 / np.log(i)

            # increment
            i += 1

        i = 1
        for document_id in list(self.jm_ranking_result.keys())[:10]:
            if self.relevance_for_folder[document_id]:
                if i == 1:
                    jm_discounted_cumulative_gain += 1
                else:
                    jm_discounted_cumulative_gain += 1 / np.log(i)

            # increment
            i += 1

        i = 1
        for document_id in list(self.prm_ranking_result.keys())[:10]:
            if self.relevance_for_folder[document_id]:
                if i == 1:
                    prm_discounted_cumulative_gain += 1
                else:
                    prm_discounted_cumulative_gain += 1 / np.log(i)

            # increment
            i += 1

        self.folder_discounted_cumulative_gain = (self.folder_number,
                                                  bm25_discounted_cumulative_gain,
                                                  jm_discounted_cumulative_gain,
                                                  prm_discounted_cumulative_gain)<|MERGE_RESOLUTION|>--- conflicted
+++ resolved
@@ -272,10 +272,7 @@
 
     def calculate_average_precision(self):
 
-<<<<<<< HEAD
-=======
         # Total number of relevant documents in the folder
->>>>>>> a0b8d69d
         num_relevant_documents = sum(self.relevance_for_folder.values())
 
         # Calculate BM25 average precision
@@ -299,12 +296,7 @@
             if self.relevance_for_folder[document_id]:  # Check if the document is relevant
                 jm_running_relevant_docs += 1
                 jm_current_precision = jm_running_relevant_docs / current_iteration
-<<<<<<< HEAD
-                jm_rolling_average_precision += jm_current_precision
-
-=======
                 jm_rolling_average_precision += jm_current_precision  # Accumulate the precision
->>>>>>> a0b8d69d
             current_iteration += 1
 
         jm_average_precision = jm_rolling_average_precision / num_relevant_documents
@@ -317,12 +309,7 @@
             if self.relevance_for_folder[document_id]:  # Check if the document is relevant
                 prm_running_relevant_docs += 1
                 prm_current_precision = prm_running_relevant_docs / current_iteration
-<<<<<<< HEAD
-                prm_rolling_average_precision += prm_current_precision
-
-=======
                 prm_rolling_average_precision += prm_current_precision  # Accumulate the precision
->>>>>>> a0b8d69d
             current_iteration += 1
 
         prm_average_precision = prm_rolling_average_precision / num_relevant_documents
